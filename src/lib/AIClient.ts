// File: src/lib/AIClient.ts
import path from 'path';
import { FileSystem } from './FileSystem';
// Import BOTH model classes
import Gemini2ProModel from "./models/Gemini2ProModel";
import Gemini2FlashModel from "./models/Gemini2FlashModel"; // Added Flash model
import OpenAIMiniModel from "./models/OpenAIMiniModel";
// Import Config class itself
import { Config } from "./Config";
import Conversation, { Message } from "./models/Conversation";
import chalk from 'chalk';
import { encode as gpt3Encode } from 'gpt-3-encoder';
// *** ADDED Import ***
import { HIDDEN_CONVERSATION_INSTRUCTION } from './internal_prompts'; // <-- Import the hidden prompt

// --- Import necessary types from @google/generative-ai ---
import {
    GenerateContentRequest,
    GenerateContentResult,
    Tool,
    FunctionDeclaration, // To help type the tool definition
    // Content is also used internally by models
} from "@google/generative-ai";
// --- End Import ---

// LogEntry Types (Defined and exported directly) - Unchanged
interface LogEntryBase { type: string; timestamp: string; }
interface RequestLogEntry extends LogEntryBase { type: 'request'; role: 'user'; content: string; }
interface ResponseLogEntry extends LogEntryBase { type: 'response'; role: 'assistant'; content: string; }
interface SystemLogEntry extends LogEntryBase { type: 'system'; role: 'system'; content: string; }
interface ErrorLogEntry extends LogEntryBase { type: 'error'; error: string; role?: 'system' | 'user' | 'assistant'; }
export type LogEntry = RequestLogEntry | ResponseLogEntry | ErrorLogEntry | SystemLogEntry; // Exported type
export type LogEntryData = Omit<RequestLogEntry, 'timestamp'> | Omit<ResponseLogEntry, 'timestamp'> | Omit<ErrorLogEntry, 'timestamp'> | Omit<SystemLogEntry, 'timestamp'>; // Exported type

class AIClient {
    fs: FileSystem;
    private proModel: Gemini2ProModel;
    private flashModel: Gemini2FlashModel;
    private openAIModel?: OpenAIMiniModel;
<<<<<<< HEAD
    public useOpenAIDiffs: boolean;
=======
    public useOpenAIDiffs: boolean = false;
>>>>>>> e96b799f
    config: Config;

    constructor(config: Config) {
        this.config = config;
        this.proModel = new Gemini2ProModel(config);
        this.flashModel = new Gemini2FlashModel(config);
        if (config.openai?.api_key) {
            this.openAIModel = new OpenAIMiniModel(config);
        }
        this.fs = new FileSystem();
        // Automatically enable OpenAI-based diff fixes when credentials exist
        this.useOpenAIDiffs = !!config.openai?.api_key;
    }

    setUseOpenAIForDiffs(flag: boolean) {
        this.useOpenAIDiffs = flag && !!this.openAIModel;
    }

    private countTokens(text: string): number {
        return gpt3Encode(text).length;
    }

    async logConversation(conversationFilePath: string, entryData: LogEntryData): Promise<void> {
        // Unchanged
        const timestamp = new Date().toISOString();
        const logData: LogEntry = { ...entryData, timestamp } as LogEntry;
        try { await this.fs.appendJsonlFile(conversationFilePath, logData); }
        catch (err) { console.error(chalk.red(`Error writing log file ${conversationFilePath}:`), err); }
    }

    // --- getResponseFromAI (for standard chat) --- MODIFIED ---
    async getResponseFromAI(
        conversation: Conversation,
        conversationFilePath: string,
        contextString?: string,
        useFlashModel: boolean = false
    ): Promise<string> { // Adjusted: This method ONLY returns string for chat
        const messages = conversation.getMessages();
        const lastMessage = messages[messages.length - 1];

        if (!lastMessage || lastMessage.role !== 'user') {
            console.error(chalk.red("Conversation history doesn't end with a user message. Aborting AI call."));
            await this.logConversation(conversationFilePath, { type: 'error', error: "Internal error: Conversation history doesn't end with a user message." });
            throw new Error("Conversation history must end with a user message to get AI response.");
        }

        // --- IMPORTANT: Log the ORIGINAL user message BEFORE modifying for the AI call ---
        await this.logConversation(conversationFilePath, { type: 'request', role: 'user', content: lastMessage.content });

        // --- Prepare messages for the AI, including the hidden prompt ---
        let finalUserPromptText = lastMessage.content; // Start with original prompt

        // Prepend context if provided
        if (contextString && contextString.length > "Code Base Context:\n".length) {
            const contextTokenCount = this.countTokens(contextString);
            console.log(chalk.magenta(`Prepending context (${contextTokenCount} tokens)...`));
            finalUserPromptText = `This is the code base context:\n${contextString}\n\n---\nUser Question:\n${finalUserPromptText}`;
        } else {
            console.log(chalk.gray("No context string provided or context is empty."));
        }

        // *** Prepend the hidden instruction ***
        // This instruction is prepended to the final user message text sent to the model.
        // It does NOT get saved back into the Conversation object or logged.

        finalUserPromptText = `${HIDDEN_CONVERSATION_INSTRUCTION}\n\n---\n\n${finalUserPromptText}`;
        console.log(chalk.dim("Prepended hidden conversation instruction (not logged)."));

        // --- Token and character breakdown logging ---
        const hiddenInstructionTokens = this.countTokens(HIDDEN_CONVERSATION_INSTRUCTION);
        const hiddenInstructionChars = HIDDEN_CONVERSATION_INSTRUCTION.length;

        const userPromptTokens = this.countTokens(lastMessage.content);
        const userPromptChars = lastMessage.content.length;

        const contextHeader = "This is the code base context:\n";
        const contextFooter = "\n\n---\nUser Question:\n";
        const contextTokens = contextString && contextString.length > "Code Base Context:\n".length
            ? this.countTokens(contextHeader) + this.countTokens(contextString) + this.countTokens(contextFooter)
            : 0;
        const contextChars = contextString && contextString.length > "Code Base Context:\n".length
            ? contextHeader.length + contextString.length + contextFooter.length
            : 0;

        const historyTokens = messages.slice(0, -1).reduce((sum, m) => sum + this.countTokens(m.content), 0);
        const historyChars = messages.slice(0, -1).reduce((sum, m) => sum + m.content.length, 0);

        const totalTokens = hiddenInstructionTokens + userPromptTokens + contextTokens + historyTokens;
        const totalChars = hiddenInstructionChars + userPromptChars + contextChars + historyChars;

        console.log(chalk.cyan("\nPrompt Token Breakdown:"));
        console.table([
            { Part: 'Conversation History', Tokens: historyTokens, Characters: historyChars },
            { Part: 'Hidden Instruction', Tokens: hiddenInstructionTokens, Characters: hiddenInstructionChars },
            { Part: 'Code Context', Tokens: contextTokens, Characters: contextChars },
            { Part: 'User Prompt', Tokens: userPromptTokens, Characters: userPromptChars },
            { Part: 'TOTAL', Tokens: totalTokens, Characters: totalChars }
        ]);

        const finalPromptTokens = this.countTokens(finalUserPromptText);
        console.log(chalk.cyan(`Final user prompt size: ${finalPromptTokens} tokens, ${finalUserPromptText.length} characters`));
        console.log(chalk.cyan(`Total conversation size sent: ${finalPromptTokens + historyTokens} tokens, ${finalUserPromptText.length + historyChars} characters`));

        // Create the message structure for the model, replacing the last user message content
        const messagesForModel: Message[] = [
            ...messages.slice(0, -1),
            { ...lastMessage, content: finalUserPromptText } // Use the modified final prompt
        ];
        // --- End AI message preparation ---

        const modelToCall = useFlashModel ? this.flashModel : this.proModel;
        const modelLogName = useFlashModel ? this.flashModel.modelName : this.proModel.modelName;
        console.log(chalk.blue(`Selecting model instance for chat: ${modelLogName}`));

        try {
            // Pass the modified messages (with hidden prompt baked in) to the model
            const responseText = await modelToCall.getResponseFromAI(messagesForModel);

            // Log the actual AI response and add it to the conversation *without* the hidden prompt
            await this.logConversation(conversationFilePath, { type: 'response', role: 'assistant', content: responseText });
            conversation.addMessage('assistant', responseText); // Add clean response to conversation
            return responseText; // Return the string

        } catch (error) {
            const errorMessage = error instanceof Error ? error.message : String(error);
            console.error(chalk.red(`Error getting response from AI model (${modelLogName}):`), errorMessage);
            await this.logConversation(conversationFilePath, { type: 'error', error: `AI Model Error (${modelLogName}): ${errorMessage}` });
            throw error;
        }
    }

    // --- getResponseTextFromAI (for simple text generation like consolidation analysis/generation) ---
    // This does NOT automatically prepend the hidden conversation instruction,
    // as it's meant for specific tasks where the prompt is fully constructed by the caller.
    // The ConsolidationGenerator will prepend its specific hidden instruction.
    async getResponseTextFromAI(
        messages: Message[], // Expects caller to format messages correctly
        useFlashModel: boolean = false,
        useOpenAI: boolean = false
    ): Promise<string> {
        // ... (Implementation remains the same - no hidden prompt added here) ...
        if (!messages || messages.length === 0) {
            console.error(chalk.red("Cannot get raw AI response with empty message history."));
            throw new Error("Cannot get raw AI response with empty message history.");
        }

        if (useOpenAI) {
<<<<<<< HEAD
            if (!this.openAIModel) {
                throw new Error('OpenAI model is not configured.');
            }
=======
            if (!this.openAIModel) throw new Error('OpenAI model is not configured.');
>>>>>>> e96b799f
            console.log(chalk.blue(`Querying OpenAI for simple text...`));
            return this.openAIModel.getResponseFromAI(messages);
        }

        const modelToCall = useFlashModel ? this.flashModel : this.proModel;
        const modelLogName = useFlashModel ? this.flashModel.modelName : this.proModel.modelName;
        console.log(chalk.blue(`Querying AI for simple text (using ${modelLogName})...`));

        try {
            // Use the chat-focused method of the model, assuming it handles simple text gen too
            const responseText = await modelToCall.getResponseFromAI(messages);

        console.log(chalk.blue(`Received simple text response (${responseText.length} characters)`));
            return responseText;

        } catch (error) {
            const errorMessage = error instanceof Error ? error.message : String(error);
            console.error(chalk.red(`Error getting simple text from AI model (${modelLogName}):`), errorMessage);
            throw error;
        }
    }

    // --- generateContent (Handles Function Calling) ---
    // Also does NOT automatically prepend the hidden conversation instruction.
    // Callers using function calls are expected to structure the full request.
    async generateContent(
        request: GenerateContentRequest, // Use the SDK's request type
        useFlashModel: boolean = false
    ): Promise<GenerateContentResult> { // Return the SDK's result type
        // ... (Implementation remains the same - no hidden prompt added here) ...
        const modelToCall = useFlashModel ? this.flashModel : this.proModel;
        const modelLogName = useFlashModel ? this.flashModel.modelName : this.proModel.modelName;
        console.log(chalk.blue(`Generating content (potentially with function calls) using ${modelLogName}...`));

        try {
            // Delegate to the model's new generateContent method
            const result = await modelToCall.generateContent(request);

            // Optional: Log details about the response (text vs function call)
            const response = result.response;
            const firstCandidate = response?.candidates?.[0];
            if (firstCandidate?.content?.parts?.[0]?.functionCall) {
                const fc = firstCandidate.content.parts[0].functionCall;
                console.log(chalk.green(`Received function call: ${fc.name} with args: ${JSON.stringify(fc.args)}`));
            } else if (firstCandidate?.content?.parts?.[0]?.text) {
                const text = firstCandidate.content.parts[0].text;
                console.log(chalk.blue(`Received text response (${text.length} characters)`));
            } else {
                const finishReason = firstCandidate?.finishReason;
                console.log(chalk.yellow(`Received response with no function call or text. Finish Reason: ${finishReason}`));
            }

            return result;

        } catch (error) {
            const errorMessage = error instanceof Error ? error.message : String(error);
            // Log error including the specific model used
            console.error(chalk.red(`Error generating content with AI model (${modelLogName}):`), errorMessage);
            // We might not have a conversation context here easily, log generally or rethrow
            throw error; // Re-throw
        }
    }
}

// Export the FunctionDeclaration type if needed elsewhere, or define tool within CodeProcessor
export { AIClient, FunctionDeclaration }; // Export FunctionDeclaration for typing the tool<|MERGE_RESOLUTION|>--- conflicted
+++ resolved
@@ -37,11 +37,7 @@
     private proModel: Gemini2ProModel;
     private flashModel: Gemini2FlashModel;
     private openAIModel?: OpenAIMiniModel;
-<<<<<<< HEAD
-    public useOpenAIDiffs: boolean;
-=======
     public useOpenAIDiffs: boolean = false;
->>>>>>> e96b799f
     config: Config;
 
     constructor(config: Config) {
@@ -189,13 +185,9 @@
         }
 
         if (useOpenAI) {
-<<<<<<< HEAD
             if (!this.openAIModel) {
                 throw new Error('OpenAI model is not configured.');
             }
-=======
-            if (!this.openAIModel) throw new Error('OpenAI model is not configured.');
->>>>>>> e96b799f
             console.log(chalk.blue(`Querying OpenAI for simple text...`));
             return this.openAIModel.getResponseFromAI(messages);
         }
