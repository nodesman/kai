--- conflicted
+++ resolved
@@ -26,12 +26,6 @@
 }
 // *** END ADDITION ***
 
-interface OpenAIConfig {
-    api_key: string;
-    model_name?: string; // Added model_name for OpenAI
-    api_base?: string;  // Added api_base for custom endpoints
-}
-
 interface ProjectConfig {
     root_dir?: string;
     prompts_dir?: string;
@@ -42,13 +36,8 @@
 // Main Config structure used internally (interfaces, not class for simpler structure)
 interface IConfig { // Renamed to IConfig to avoid conflict with Config class name
     gemini: GeminiConfig;
-<<<<<<< HEAD
-    project?: ProjectConfig;
-    openai: OpenAIConfig;
-=======
     project: Required<ProjectConfig>; // Make project settings required internally after defaults
     chatsDir: string; // Absolute path to chats directory
->>>>>>> e1f15072
 }
 
 // Type for the raw data loaded from YAML (all fields optional)
@@ -57,23 +46,6 @@
     project?: Partial<ProjectConfig>;
 };
 
-<<<<<<< HEAD
-class ConfigClass implements Config {
-    gemini: GeminiConfig;
-    project?: ProjectConfig;
-    openai: OpenAIConfig;
-
-    constructor() {
-        const loadedConfig = this.loadConfig(); // Load once
-        this.gemini = loadedConfig.gemini;
-        this.openai = loadedConfig.openai;
-        this.project = loadedConfig.project;
-    }
-
-    private loadConfig(): Config {
-        let config: Partial<Config> = {};
-        const configPath = path.join(__dirname, '../../config/config.yaml');
-=======
 // --- Config Class ---
 // Renamed class to avoid conflict with IConfig interface
 class ConfigLoader implements IConfig {
@@ -91,7 +63,6 @@
     private loadConfig(): IConfig {
         const configPath = path.resolve(process.cwd(), 'config.yaml');
         let yamlConfig: YamlConfigData = {};
->>>>>>> e1f15072
 
         // 1. Load API Key from Environment Variable
         const apiKey = process.env.GEMINI_API_KEY;
@@ -115,59 +86,6 @@
                 console.warn(chalk.yellow(`Warning: config.yaml not found at ${configPath}. Using defaults.`));
             }
         } catch (e) {
-<<<<<<< HEAD
-            console.warn(chalk.yellow("config.yaml not found or invalid.  Using default values and environment variables."));
-            // Provide defaults for BOTH Gemini and OpenAI if config.yaml is missing.
-            config = {
-                gemini: { api_key: '' },
-                openai: { api_key: '' },  // Initialize openai here
-            };
-        }
-
-        // --- Environment Variable Checks and Error Handling ---
-        if (!process.env.GEMINI_API_KEY) {
-            console.error(chalk.red('Gemini API key (GEMINI_API_KEY) required as an environment variable.'));
-            process.exit(1);
-        }
-
-        // Check for OpenAI API key *if* it's provided in the config file.
-        // This allows users to *either* use the config file *or* the environment variable.
-        if (config.openai && !config.openai.api_key && !process.env.OPENAI_API_KEY) {
-            console.error(chalk.red('OpenAI API key (OPENAI_API_KEY) required.  Set either in config.yaml or as an environment variable.'));
-            process.exit(1);
-        }
-
-
-
-        // --- Construct the final Config object with defaults ---
-
-        const loadedConfig: Config = {
-            gemini: {
-                api_key: process.env.GEMINI_API_KEY!, // Use environment variable (checked above)
-                model_name: config.gemini?.model_name || "gemini-2.0-flash",
-                rate_limit: {
-                    requests_per_minute: config.gemini?.rate_limit?.requests_per_minute || 60
-                },
-                max_retries: config.gemini?.max_retries || 3,
-                retry_delay: config.gemini?.retry_delay || 1000, // Reduced to 1 second (more reasonable default)
-            },
-            project: {
-                root_dir: config.project?.root_dir || "generated_project",
-                prompts_dir: config.project?.prompts_dir || "prompts",
-                conversation_file: config.project?.conversation_file || "conversation.jsonl",
-                prompt_history_file: config.project?.prompt_history_file || "prompt_history.jsonl",
-                prompt_template: config.project?.prompt_template || "prompt_template.yaml",
-            },
-            openai: {
-                api_key: config.openai?.api_key || process.env.OPENAI_API_KEY || "", // Prioritize config, then env, then empty string
-                model_name: config.openai?.model_name || "gpt-4o", // Sensible default
-                api_base: config.openai?.api_base || "https://api.openai.com/v1",  // Default OpenAI endpoint
-
-            }
-        };
-
-        return loadedConfig;
-=======
             console.error(chalk.red(`Error loading or parsing config.yaml at ${configPath}:`), e);
             console.warn(chalk.yellow('Continuing with default configurations...'));
         }
@@ -221,7 +139,6 @@
             project: finalProjectConfig,
             chatsDir: absoluteChatsDir
         };
->>>>>>> e1f15072
     }
 }
 
