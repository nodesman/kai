import BaseModel from './BaseModel';

describe('BaseModel', () => {
<<<<<<< HEAD
  it('should initialize with provided data', () => {
    const data = { id: 'testId1', name: 'Test Model One', value: 100 };
    const model = new BaseModel(data);

    expect(model).toBeDefined();
    expect(model.config).toEqual(data);
  });

  it('should initialize without data if none is provided', () => {
    const model = new BaseModel({});
    expect(model).toBeDefined();
    expect(model.config).toEqual({});
  });

  it('stores provided data in the config property', () => {
    const data = { id: 'testId2', description: 'A description for test model two' };
    const model = new BaseModel(data);
    expect(model.config).toEqual(data);
=======
  it('stores the provided config', () => {
    const config = {foo: 'bar'};
    const model = new BaseModel(config as any);
    expect(model.config).toBe(config);
  });

  it('getResponseFromAI throws an error by default', async () => {
    const model = new BaseModel({});
    await expect(model.getResponseFromAI({})).rejects.toThrow(
      'getResponseFromAI must be implemented in derived classes'
    );
  });

  describe('flattenMessages', () => {
    it('logs an error and returns empty array when input is not an array', () => {
      const model = new BaseModel({});
      const errorSpy = jest.spyOn(console, 'error').mockImplementation(() => {});
      const result = model.flattenMessages('bad' as any);
      expect(errorSpy).toHaveBeenCalledWith(
        'flattenMessages expects an array of messages.'
      );
      expect(result).toEqual([]);
      errorSpy.mockRestore();
    });

    it('filters out messages without required structure', () => {
      const model = new BaseModel({});
      const valid1 = { role: 'user', parts: [{ text: 'hello' }] };
      const valid2 = { role: 'bot', parts: [{ text: 'hi' }] };
      const messages = [
        valid1,
        { role: 'missingParts' },
        { role: 'badText', parts: [{ text: 123 }] },
        valid2,
      ];
      const result = model.flattenMessages(messages as any);
      expect(result).toEqual([valid1, valid2]);
    });
>>>>>>> 1f2f5683
  });
});<|MERGE_RESOLUTION|>--- conflicted
+++ resolved
@@ -1,26 +1,6 @@
 import BaseModel from './BaseModel';
 
 describe('BaseModel', () => {
-<<<<<<< HEAD
-  it('should initialize with provided data', () => {
-    const data = { id: 'testId1', name: 'Test Model One', value: 100 };
-    const model = new BaseModel(data);
-
-    expect(model).toBeDefined();
-    expect(model.config).toEqual(data);
-  });
-
-  it('should initialize without data if none is provided', () => {
-    const model = new BaseModel({});
-    expect(model).toBeDefined();
-    expect(model.config).toEqual({});
-  });
-
-  it('stores provided data in the config property', () => {
-    const data = { id: 'testId2', description: 'A description for test model two' };
-    const model = new BaseModel(data);
-    expect(model.config).toEqual(data);
-=======
   it('stores the provided config', () => {
     const config = {foo: 'bar'};
     const model = new BaseModel(config as any);
@@ -59,6 +39,5 @@
       const result = model.flattenMessages(messages as any);
       expect(result).toEqual([valid1, valid2]);
     });
->>>>>>> 1f2f5683
   });
 });