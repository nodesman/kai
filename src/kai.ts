#!/usr/bin/env node
// src/kai.ts

import path from 'path';
import { Config } from './lib/Config';
import { UserInterface } from './lib/UserInterface';
<<<<<<< HEAD
import { CodeProcessor } from './lib/codeprocessor/CodeProcessor';
import { AIClient } from './lib/AIClient'; // Import AIClient
import { WebSocketServer } from './lib/WebSocketServer'; // Import WebSocketServer
import FullScreenUI from "./lib/iterativeDiff/FullScreenUI"
=======
import { CodeProcessor } from './lib/CodeProcessor';
import { AIClient } from './lib/AIClient'; // Keep for potential error logging
import chalk from 'chalk';
import {toSnakeCase} from "./lib/utils"; // For logging

// Import utility if needed for logging path
// import { toSnakeCase } from './lib/utils';

>>>>>>> e1f15072
async function main() {
    let codeProcessor: CodeProcessor | null = null; // Define outside try block
    let conversationName: string | null = null;
    // editorFilePath is managed within startConversation, no need to track here for consolidation
    // let editorFilePath: string | null = null;

    try {
<<<<<<< HEAD
        const config = new Config();
        const ui = new UserInterface();
        const webSocketServer = new WebSocketServer(config);
    } catch (error) {
        console.error("An error occurred:", error);
        try {
            const errorLogger: AIClient = new AIClient(new Config());
        } catch (logError) {
            console.error("Error logging the error:", logError);
=======
        const config = new Config(); // Load initial config (with defaults)
        const ui = new UserInterface(config); // Pass initial config to UI

        // Get mode, conversation details, AND selected model
        // UserInterface should now return these based on its prompts
        const interactionResult = await ui.getUserInteraction();

        if (!interactionResult) {
            console.log(chalk.yellow("Exiting. User cancelled initial prompts."));
            return; // Exit if user cancels initial prompts
        }

        // Destructure results including the selected model
        const {
            mode,
            conversationName: convName, // Will be defined for Conversation and Consolidation modes
            isNewConversation, // Relevant only for Conversation mode
            selectedModel // Get the chosen model name
        } = interactionResult;

        conversationName = convName; // Store for potential logging, ensure it's available

        // --- Override Config with Selected Model ---
        // Check if the selected model is different from the default/initial one
        if (selectedModel && config.gemini.model_name !== selectedModel) {
            console.log(chalk.blue(`Overriding default model. Using: ${chalk.cyan(selectedModel)}`));
            config.gemini.model_name = selectedModel;
        } else {
            // Inform the user which model is being used (either default or explicitly selected same as default)
            console.log(chalk.blue(`Using AI Model: ${chalk.cyan(config.gemini.model_name)}`));
        }
        // --- End Config Override ---

        // Now instantiate CodeProcessor with the potentially updated config
        codeProcessor = new CodeProcessor(config);

        // --- Handle selected mode ---
        if (mode === 'Start/Continue Conversation') {
            if (!conversationName) { // Should always have a name here, but check defensively
                console.error(chalk.red("Internal Error: Conversation name missing for Start/Continue mode."));
                throw new Error("Conversation name is required for this mode.");
            }
            // The codeProcessor now has the config with the correct model name
            await codeProcessor.startConversation(conversationName, isNewConversation ?? false); // Pass isNewConversation

        } else if (mode === 'Consolidate Changes...') { // <-- New Consolidation Mode Handler
            if (!conversationName) { // Should always have a name here
                console.error(chalk.red("Internal Error: Conversation name missing for Consolidation mode."));
                throw new Error("Conversation name is required for consolidation.");
            }
            console.log(chalk.magenta(`\n🚀 Starting consolidation process for conversation: ${chalk.cyan(conversationName)}...`));
            // The codeProcessor now has the config with the correct model name
            await codeProcessor.processConsolidationRequest(conversationName);
            console.log(chalk.magenta(`🏁 Consolidation process finished for ${chalk.cyan(conversationName)}.`));

        } else {
            console.log(chalk.yellow(`Unknown mode selected: "${mode}". Exiting.`));
        }

    } catch (error) {
        // Centralized error handling
        console.error(chalk.red("\n🛑 An unexpected error occurred in main execution:"), error);

        // Optional: Log error to a central log file or specific conversation if identifiable
        if (conversationName && codeProcessor) {
            try {
                const conversationFileName = `${toSnakeCase(conversationName)}.jsonl`;
                const conversationFilePath = path.join(codeProcessor.config.chatsDir, conversationFileName);
                await codeProcessor.aiClient.logConversation(conversationFilePath, { type: 'error', error: `Main execution error: ${(error as Error).message}` });
            } catch (logError) {
                console.error(chalk.red("Additionally failed to log main error to conversation file:"), logError);
            }
        } else {
            // Log general error if conversation context isn't available
            // Could use a general 'kai_error.log' file here
>>>>>>> e1f15072
        }

        process.exitCode = 1; // Indicate failure

    } finally {
        // --- Final Cleanup ---
        // No editorFilePath cleanup needed here as it's handled within startConversation
        // If other global resources were opened, clean them up here.
        console.log(chalk.dim("\nKai finished execution."));
    }
}

// Execute the main function
main();<|MERGE_RESOLUTION|>--- conflicted
+++ resolved
@@ -4,12 +4,6 @@
 import path from 'path';
 import { Config } from './lib/Config';
 import { UserInterface } from './lib/UserInterface';
-<<<<<<< HEAD
-import { CodeProcessor } from './lib/codeprocessor/CodeProcessor';
-import { AIClient } from './lib/AIClient'; // Import AIClient
-import { WebSocketServer } from './lib/WebSocketServer'; // Import WebSocketServer
-import FullScreenUI from "./lib/iterativeDiff/FullScreenUI"
-=======
 import { CodeProcessor } from './lib/CodeProcessor';
 import { AIClient } from './lib/AIClient'; // Keep for potential error logging
 import chalk from 'chalk';
@@ -18,7 +12,6 @@
 // Import utility if needed for logging path
 // import { toSnakeCase } from './lib/utils';
 
->>>>>>> e1f15072
 async function main() {
     let codeProcessor: CodeProcessor | null = null; // Define outside try block
     let conversationName: string | null = null;
@@ -26,17 +19,6 @@
     // let editorFilePath: string | null = null;
 
     try {
-<<<<<<< HEAD
-        const config = new Config();
-        const ui = new UserInterface();
-        const webSocketServer = new WebSocketServer(config);
-    } catch (error) {
-        console.error("An error occurred:", error);
-        try {
-            const errorLogger: AIClient = new AIClient(new Config());
-        } catch (logError) {
-            console.error("Error logging the error:", logError);
-=======
         const config = new Config(); // Load initial config (with defaults)
         const ui = new UserInterface(config); // Pass initial config to UI
 
@@ -112,7 +94,6 @@
         } else {
             // Log general error if conversation context isn't available
             // Could use a general 'kai_error.log' file here
->>>>>>> e1f15072
         }
 
         process.exitCode = 1; // Indicate failure
